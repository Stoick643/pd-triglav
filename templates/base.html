--- conflicted
+++ resolved
@@ -15,10 +15,8 @@
     <link href="{{ url_for('static', filename='css/app.css') }}" rel="stylesheet">
     <link href="{{ url_for('static', filename='css/components.css') }}" rel="stylesheet">
     <link href="{{ url_for('static', filename='css/sidebar.css') }}" rel="stylesheet">
-<<<<<<< HEAD
     <link href="{{ url_for('static', filename='css/lightbox.css') }}" rel="stylesheet">
-=======
->>>>>>> 2587da75
+
     
     <!-- CSRF Token for AJAX requests -->
     <meta name="csrf-token" content="{{ csrf_token() }}">
